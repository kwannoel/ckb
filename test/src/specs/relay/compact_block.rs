use crate::utils::{
    build_block, build_block_transactions, build_compact_block, build_compact_block_with_prefilled,
    build_header, build_headers, clear_messages, wait_until,
};
use crate::{Net, Spec, TestProtocol};
use ckb_dao::DaoCalculator;
use ckb_sync::NetworkProtocol;
use ckb_test_chain_utils::MockStore;
use ckb_types::{
    core::{
        cell::{resolve_transaction, ResolvedTransaction},
        BlockBuilder, HeaderBuilder, HeaderView, TransactionBuilder,
    },
    h256,
    packed::{self, CellInput, GetHeaders, RelayMessage, SyncMessage},
    prelude::*,
    H256,
};
use std::collections::HashSet;
use std::time::Duration;

pub struct CompactBlockEmptyParentUnknown;

impl Spec for CompactBlockEmptyParentUnknown {
    crate::name!("compact_block_empty_parent_unknown");

    crate::setup!(protocols: vec![TestProtocol::sync(), TestProtocol::relay()]);

    // Case: Sent to node0 a parent-unknown empty block, node0 should be unable to reconstruct
    // it and send us back a `GetHeaders` message
    fn run(&self, net: Net) {
        net.exit_ibd_mode();
        let node = &net.nodes[0];
        net.connect(node);
        let (peer_id, _, _) = net.receive();

        node.generate_block();
        let _ = net.receive();

        let parent_unknown_block = node
            .new_block_builder(None, None, None)
            .header(
                HeaderBuilder::default()
                    .parent_hash(h256!("0x123456").pack())
                    .build(),
            )
            .build();
        let tip_block = node.get_tip_block();
        net.send(
            NetworkProtocol::RELAY.into(),
            peer_id,
            build_compact_block(&parent_unknown_block),
        );
        let ret = wait_until(10, move || node.get_tip_block() != tip_block);
        assert!(!ret, "Node0 should reconstruct empty block failed");

        let (_, _, data) = net.receive();
        let message = SyncMessage::from_slice(&data).unwrap();
        assert_eq!(
            message.to_enum().item_name(),
            GetHeaders::NAME,
            "Node0 should send back GetHeaders message for unknown parent header"
        );
    }
}

pub struct CompactBlockEmpty;

impl Spec for CompactBlockEmpty {
    crate::name!("compact_block_empty");

    crate::setup!(protocols: vec![TestProtocol::sync(), TestProtocol::relay()]);

    // Case: Send to node0 a parent-known empty block, node0 should be able to reconstruct it
    fn run(&self, net: Net) {
        let node = &net.nodes[0];
        net.exit_ibd_mode();
        net.connect(node);
        let (peer_id, _, _) = net.receive();

        let new_empty_block = node.new_block(None, None, None);
        net.send(
            NetworkProtocol::RELAY.into(),
            peer_id,
            build_compact_block(&new_empty_block),
        );
        let ret = wait_until(10, move || node.get_tip_block() == new_empty_block);
        assert!(ret, "Node0 should reconstruct empty block successfully");
    }
}

pub struct CompactBlockPrefilled;

impl Spec for CompactBlockPrefilled {
    crate::name!("compact_block_prefilled");

    crate::setup!(protocols: vec![TestProtocol::sync(), TestProtocol::relay()]);

    // Case: Send to node0 a block with all transactions prefilled, node0 should be able to reconstruct it
    fn run(&self, net: Net) {
        let node = &net.nodes[0];
        net.exit_ibd_mode();
        net.connect(node);
        let (peer_id, _, _) = net.receive();

        // Proposal a tx, and grow up into proposal window
        let new_tx = node.new_transaction(node.get_tip_block().transactions()[0].hash().clone());
        node.submit_block(
            &node
                .new_block_builder(None, None, None)
                .proposal(new_tx.proposal_short_id())
                .build()
                .data(),
        );
        node.generate_blocks(3);

        // Relay a block contains `new_tx` as committed
        let new_block = node
            .new_block_builder(None, None, None)
            .transaction(new_tx)
            .build();
        net.send(
            NetworkProtocol::RELAY.into(),
            peer_id,
            build_compact_block_with_prefilled(&new_block, vec![1]),
        );
        let ret = wait_until(10, move || node.get_tip_block() == new_block);
        assert!(
            ret,
            "Node0 should reconstruct all-prefilled block successfully"
        );
    }
}

pub struct CompactBlockMissingFreshTxs;

impl Spec for CompactBlockMissingFreshTxs {
    crate::name!("compact_block_missing_fresh_txs");

    crate::setup!(protocols: vec![TestProtocol::sync(), TestProtocol::relay()]);

    // Case: Send to node0 a block which missing a tx, which is a fresh tx for
    // tx_pool, node0 should send `GetBlockTransactions` back for requesting
    // these missing txs
    fn run(&self, net: Net) {
        let node = &net.nodes[0];
        net.exit_ibd_mode();
        net.connect(node);
        let (peer_id, _, _) = net.receive();

        let new_tx = node.new_transaction(node.get_tip_block().transactions()[0].hash().clone());
        node.submit_block(
            &node
                .new_block_builder(None, None, None)
                .proposal(new_tx.proposal_short_id())
                .build()
                .data(),
        );
        node.generate_blocks(3);

        // Net consume and ignore the recent blocks
        (0..4).for_each(|_| {
            net.receive();
        });

        // Relay a block contains `new_tx` as committed, but not include in prefilled
        let new_block = node
            .new_block_builder(None, None, None)
            .transaction(new_tx)
            .build();
        net.send(
            NetworkProtocol::RELAY.into(),
            peer_id,
            build_compact_block(&new_block),
        );
        let ret = wait_until(10, move || node.get_tip_block() == new_block);
        assert!(!ret, "Node0 should be unable to reconstruct the block");

        let (_, _, data) = net.receive();
        let message = RelayMessage::from_slice(&data).unwrap();
        assert_eq!(
            message.to_enum().item_name(),
            packed::GetBlockTransactions::NAME,
            "Node0 should send GetBlockTransactions message for missing transactions",
        );
    }
}

pub struct CompactBlockMissingNotFreshTxs;

impl Spec for CompactBlockMissingNotFreshTxs {
    crate::name!("compact_block_missing_not_fresh_txs");

    crate::setup!(protocols: vec![TestProtocol::sync(), TestProtocol::relay()]);

    // Case: As for the missing transactions of a compact block, we should try to find it from
    //       tx_pool. If we find out, we can reconstruct the target block without any requests
    //       to the peer.
    // 1. Put the target tx into tx_pool, and proposal it. Then move it into proposal window
    // 2. Relay target block which contains the target transaction as committed transaction. Expect
    //    successful to reconstruct the target block and grow up.
    fn run(&self, net: Net) {
        let node = &net.nodes[0];
        net.exit_ibd_mode();
        net.connect(node);
        let (peer_id, _, _) = net.receive();

        // Build the target transaction
        let new_tx = node.new_transaction(node.get_tip_block().transactions()[0].hash().clone());
        node.submit_block(
            &node
                .new_block_builder(None, None, None)
                .proposal(new_tx.proposal_short_id())
                .build()
                .data(),
        );
        node.generate_blocks(3);

        // Generate the target block which contains the target transaction as a committed transaction
        let new_block = node
            .new_block_builder(None, None, None)
            .transaction(new_tx.clone())
            .build();

        // Put `new_tx` as an not fresh tx into tx_pool
        node.rpc_client().send_transaction(new_tx.data().into());

        // Relay the target block
        clear_messages(&net);
        net.send(
            NetworkProtocol::RELAY.into(),
            peer_id,
            build_compact_block(&new_block),
        );
        let ret = wait_until(10, move || node.get_tip_block() == new_block);
        assert!(ret, "Node0 should be able to reconstruct the block");
    }
}

pub struct CompactBlockLoseGetBlockTransactions;

impl Spec for CompactBlockLoseGetBlockTransactions {
    crate::name!("compact_block_lose_get_block_transactions");

    crate::setup!(
        num_nodes: 2,
        connect_all: false,
        protocols: vec![TestProtocol::sync(), TestProtocol::relay()],
    );

    fn run(&self, net: Net) {
        net.exit_ibd_mode();
        let node0 = &net.nodes[0];
        net.connect(node0);
        let (peer_id0, _, _) = net.receive();
        let node1 = &net.nodes[1];
        net.connect(node1);
        let _ = net.receive();

        let new_tx = node0.new_transaction(node0.get_tip_block().transactions()[0].hash().clone());
        node0.submit_block(
            &node0
                .new_block_builder(None, None, None)
                .proposal(new_tx.proposal_short_id())
                .build()
                .data(),
        );
        // Proposal a tx, and grow up into proposal window
        node0.generate_blocks(6);

        // Make node0 and node1 reach the same height
        node1.generate_block();
        node0.connect(node1);
        node0.waiting_for_sync(node1, node0.get_tip_block().header().number());

        // Net consume and ignore the recent blocks
        clear_messages(&net);

        // Construct a new block contains one transaction
        let block = node0
            .new_block_builder(None, None, None)
            .transaction(new_tx)
            .build();

        // Net send the compact block to node0, but dose not send the corresponding missing
        // block transactions. It will make node0 unable to reconstruct the complete block
        net.send(
            NetworkProtocol::RELAY.into(),
            peer_id0,
            build_compact_block(&block),
        );
        let (_, _, data) = net
            .receive_timeout(Duration::from_secs(10))
            .expect("receive GetBlockTransactions");
        let message = RelayMessage::from_slice(&data).unwrap();
        assert_eq!(
            message.to_enum().item_name(),
            packed::GetBlockTransactions::NAME,
            "Node0 should send GetBlockTransactions message for missing transactions",
        );

        // Submit the new block to node1. We expect node1 will relay the new block to node0.
        node1.submit_block(&block.data());
        node1.waiting_for_sync(node0, node1.get_tip_block().header().number());
    }
}

pub struct CompactBlockRelayParentOfOrphanBlock;

impl Spec for CompactBlockRelayParentOfOrphanBlock {
    crate::name!("compact_block_relay_parent_of_orphan_block");

    crate::setup!(protocols: vec![TestProtocol::sync(), TestProtocol::relay()]);

    // Case: A <- B, A == B.parent
    // 1. Sync B to node0. Node0 will put B into orphan_block_pool since B's parent unknown
    // 2. Relay A to node0. Node0 will handle A, and by the way process B, which is in
    // orphan_block_pool now
    fn run(&self, net: Net) {
        let node = &net.nodes[0];
        net.exit_ibd_mode();
        net.connect(node);
        let (peer_id, _, _) = net.receive();

        // Proposal a tx, and grow up into proposal window
        let new_tx = node.new_transaction_spend_tip_cellbase();
        node.submit_block(
            &node
                .new_block_builder(None, None, None)
                .proposal(new_tx.proposal_short_id())
                .build()
                .data(),
        );
        node.generate_blocks(6);

        let consensus = node.consensus();
        let mock_store = MockStore::default();
        for i in 0..=node.get_tip_block_number() {
            mock_store.insert_block(&node.get_block_by_number(i), consensus.genesis_epoch_ext());
        }

        let parent = node
            .new_block_builder(None, None, None)
            .transaction(new_tx)
            .build();
        let mut seen_inputs = HashSet::new();
        let transactions = parent.transactions();
        let rtxs: Vec<ResolvedTransaction> = transactions
            .iter()
            .map(|tx| resolve_transaction(&tx, &mut seen_inputs, &mock_store, &mock_store).unwrap())
            .collect();
        let calculator = DaoCalculator::new(&consensus, mock_store.store());
        let dao = calculator
            .dao_field(&rtxs, &node.get_tip_block().header())
            .unwrap();
        let header = parent
            .header()
            .to_owned()
            .as_advanced_builder()
            .dao(dao)
            .build();
        let parent = parent.as_advanced_builder().header(header).build();
        mock_store.insert_block(&parent, consensus.genesis_epoch_ext());

        let fakebase = node.new_block(None, None, None).transactions()[0].clone();
        let output = fakebase
            .outputs()
            .as_reader()
            .get(0)
            .unwrap()
            .to_entity()
            .as_builder()
            .capacity(
                calculator
                    .base_block_reward(&parent.header())
                    .unwrap()
                    .pack(),
            )
            .build();
        let output_data = fakebase
            .outputs_data()
            .as_reader()
            .get(0)
            .unwrap()
            .to_entity();

        let cellbase = TransactionBuilder::default()
            .output(output)
            .output_data(output_data)
            .witness(fakebase.witnesses().as_reader().get(0).unwrap().to_entity())
            .input(CellInput::new_cellbase_input(parent.header().number() + 1))
            .build();
        let rtxs =
            vec![
                resolve_transaction(&cellbase, &mut HashSet::new(), &mock_store, &mock_store)
                    .unwrap(),
            ];
        let dao = DaoCalculator::new(&consensus, mock_store.store())
            .dao_field(&rtxs, &parent.header())
            .unwrap();
        let block = BlockBuilder::default()
            .transaction(cellbase)
            .header(
                parent
                    .header()
                    .to_owned()
                    .as_advanced_builder()
                    .number((parent.header().number() + 1).pack())
                    .timestamp((parent.header().timestamp() + 1).pack())
<<<<<<< HEAD
                    .parent_hash(parent.hash())
                    .dao(dao.pack())
=======
                    .parent_hash(parent.header().hash().to_owned())
                    .dao(dao)
>>>>>>> e82d528b
                    .build(),
            )
            .build();
        let old_tip = node.get_tip_block().header().number();

        net.send(
            NetworkProtocol::RELAY.into(),
            peer_id,
            build_compact_block(&parent),
        );
        // pending for GetBlockTransactions
        clear_messages(&net);

        net.send(
            NetworkProtocol::SYNC.into(),
            peer_id,
            build_header(&parent.header()),
        );
        net.send(
            NetworkProtocol::SYNC.into(),
            peer_id,
            build_header(&block.header()),
        );
        clear_messages(&net);

        net.send(NetworkProtocol::SYNC.into(), peer_id, build_block(&block));
        net.send(
            NetworkProtocol::RELAY.into(),
            peer_id,
            build_block_transactions(&parent),
        );

        let ret = wait_until(20, move || {
            node.get_tip_block().header().number() == old_tip + 2
        });
        assert!(
            ret,
            "relayer should process the two blocks, including the orphan block"
        );
    }
}

pub struct CompactBlockRelayLessThenSharedBestKnown;

impl Spec for CompactBlockRelayLessThenSharedBestKnown {
    crate::name!("compact_block_relay_less_then_shared_best_known");

    crate::setup!(
        num_nodes: 2,
        connect_all: false,
        protocols: vec![TestProtocol::sync(), TestProtocol::relay()],
    );

    // Case: Relay a compact block which has lower total difficulty than shared_best_known
    // 1. Synchronize Headers[Tip+1, Tip+10]
    // 2. Relay CompactBlock[Tip+1]
    fn run(&self, net: Net) {
        let node0 = &net.nodes[0];
        let node1 = &net.nodes[1];
        net.exit_ibd_mode();
        net.connect(node0);
        let (peer_id, _, _) = net.receive();

        assert_eq!(node0.get_tip_block(), node1.get_tip_block());
        let old_tip = node1.get_tip_block_number();
        node1.generate_blocks(10);
        let headers: Vec<HeaderView> = (old_tip + 1..node1.get_tip_block_number())
            .map(|i| node1.rpc_client().get_header_by_number(i).unwrap().into())
            .collect();
        net.send(
            NetworkProtocol::SYNC.into(),
            peer_id,
            build_headers(&headers),
        );
        {
            let (_, _, data) = net.receive_timeout(Duration::from_secs(5)).expect("");
            assert_eq!(
                SyncMessage::from_slice(&data)
                    .unwrap()
                    .to_enum()
                    .item_name(),
                packed::GetBlocks::NAME,
                "Node0 should send GetBlocks message",
            );
        }

        let new_block = node0.new_block(None, None, None);
        net.send(
            NetworkProtocol::RELAY.into(),
            peer_id,
            build_compact_block(&new_block),
        );
        assert!(
            wait_until(20, move || node0.get_tip_block().header().number() == old_tip + 1),
            "node0 should process the new block, even its difficulty is less then best_shared_known",
        );
    }
}<|MERGE_RESOLUTION|>--- conflicted
+++ resolved
@@ -407,13 +407,8 @@
                     .as_advanced_builder()
                     .number((parent.header().number() + 1).pack())
                     .timestamp((parent.header().timestamp() + 1).pack())
-<<<<<<< HEAD
                     .parent_hash(parent.hash())
-                    .dao(dao.pack())
-=======
-                    .parent_hash(parent.header().hash().to_owned())
                     .dao(dao)
->>>>>>> e82d528b
                     .build(),
             )
             .build();
