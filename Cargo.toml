[package]
name = "ckb"
<<<<<<< HEAD
version = "0.40.0"
=======
version = "0.41.0"
>>>>>>> d3a609a8
license = "MIT"
authors = ["Nervos Core Dev <dev@nervos.org>"]
edition = "2018"
build = "build.rs"
description = "CKB is the layer 1 of Nervos Network, a public/permissionless blockchain."
homepage = "https://github.com/nervosnetwork/ckb"
repository = "https://github.com/nervosnetwork/ckb"

[build-dependencies]
<<<<<<< HEAD
ckb-build-info = { path = "util/build-info", version = "= 0.40.0" }

[dependencies]
ckb-build-info = { path = "util/build-info", version = "= 0.40.0" }
ckb-bin = { path = "ckb-bin", version = "= 0.40.0" }
=======
ckb-build-info = { path = "util/build-info", version = "= 0.41.0" }

[dependencies]
ckb-build-info = { path = "util/build-info", version = "= 0.41.0" }
ckb-bin = { path = "ckb-bin", version = "= 0.41.0" }
>>>>>>> d3a609a8

[dev-dependencies]

[workspace]
# To get a list sorted by dependencies, run devtools/ci/check-cyclic-dependencies.py
members = [
    "util",
    "util/occupied-capacity/core",
    "util/channel",
    "util/fixed-hash/core",
    "util/build-info",
    "util/logger",
    "util/logger-config",
    "util/metrics",
    "util/metrics-config",
    "util/hash",
    "util/rational",
    "util/rust-unstable-port",
    "benches",
    "db-schema",
    "util/spawn",
    "util/occupied-capacity/macros",
    "util/fixed-hash/macros",
    "util/logger-service",
    "util/stop-handler",
    "util/runtime",
    "util/metrics-service",
    "util/fixed-hash",
    "util/occupied-capacity",
    "util/crypto",
    "util/constant",
    "error",
    "util/multisig",
    "util/types",
    "util/jsonrpc-types",
    "freezer",
    "resource",
    "pow",
    "util/dao/utils",
    "traits",
    "spec",
    "util/proposal-table",
    "script",
    "util/app-config",
    "db",
    "network",
    "miner",
    "notify",
    "util/memory-tracker",
    "db-migration",
    "util/network-alert",
    "store",
    "util/chain-iter",
    "util/test-chain-utils",
    "util/dao",
    "util/reward-calculator",
    "util/snapshot",
    "verification/traits",
    "verification",
    "tx-pool",
    "shared/migration-template",
    "shared",
    "chain",
    "sync",
    "util/instrument",
    "rpc",
    "ckb-bin"
]

[profile.release]
overflow-checks = true

[target.'cfg(all(not(target_env = "msvc"), not(target_os="macos")))'.dependencies]
jemallocator = { version = "0.3.0", features = ["unprefixed_malloc_on_supported_platforms"] }

[features]
default = []
deadlock_detection = ["ckb-bin/deadlock_detection"]
with_sentry = ["ckb-bin/with_sentry"]
with_dns_seeding = ["ckb-bin/with_dns_seeding"]
profiling = ["jemallocator/profiling", "ckb-bin/profiling"]<|MERGE_RESOLUTION|>--- conflicted
+++ resolved
@@ -1,10 +1,6 @@
 [package]
 name = "ckb"
-<<<<<<< HEAD
-version = "0.40.0"
-=======
 version = "0.41.0"
->>>>>>> d3a609a8
 license = "MIT"
 authors = ["Nervos Core Dev <dev@nervos.org>"]
 edition = "2018"
@@ -14,19 +10,11 @@
 repository = "https://github.com/nervosnetwork/ckb"
 
 [build-dependencies]
-<<<<<<< HEAD
-ckb-build-info = { path = "util/build-info", version = "= 0.40.0" }
-
-[dependencies]
-ckb-build-info = { path = "util/build-info", version = "= 0.40.0" }
-ckb-bin = { path = "ckb-bin", version = "= 0.40.0" }
-=======
 ckb-build-info = { path = "util/build-info", version = "= 0.41.0" }
 
 [dependencies]
 ckb-build-info = { path = "util/build-info", version = "= 0.41.0" }
 ckb-bin = { path = "ckb-bin", version = "= 0.41.0" }
->>>>>>> d3a609a8
 
 [dev-dependencies]
 
