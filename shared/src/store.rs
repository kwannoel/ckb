use crate::error::SharedError;
use crate::flat_serializer::{serialize as flat_serialize, Address};
use crate::{
    COLUMN_BLOCK_BODY, COLUMN_BLOCK_HEADER, COLUMN_BLOCK_PROPOSAL_IDS,
    COLUMN_BLOCK_TRANSACTION_ADDRESSES, COLUMN_BLOCK_TRANSACTION_IDS, COLUMN_BLOCK_UNCLE,
    COLUMN_EXT,
};
use bincode::{deserialize, serialize};
use ckb_core::block::{Block, BlockBuilder};
use ckb_core::extras::BlockExt;
use ckb_core::header::{Header, HeaderBuilder};
use ckb_core::transaction::{ProposalShortId, Transaction, TransactionBuilder};
use ckb_core::uncle::UncleBlock;
use ckb_db::batch::{Batch, Col};
use ckb_db::kvdb::KeyValueDB;
use numext_fixed_hash::H256;
use std::ops::Range;
use std::sync::Arc;

pub struct ChainKVStore<T: KeyValueDB> {
    pub db: Arc<T>,
}

impl<T: 'static + KeyValueDB> ChainKVStore<T> {
    pub fn new(db: T) -> Self {
        let db = Arc::new(db);
        ChainKVStore { db }
    }

    pub fn get(&self, col: Col, key: &[u8]) -> Option<Vec<u8>> {
        self.db.read(col, key).expect("db operation should be ok")
    }

    pub fn partial_get(&self, col: Col, key: &[u8], range: &Range<usize>) -> Option<Vec<u8>> {
        self.db
            .partial_read(col, key, range)
            .expect("db operation should be ok")
    }
}

pub struct ChainStoreHeaderIterator<'a, T: ChainStore>
where
    T: 'a,
{
    store: &'a T,
    head: Option<Header>,
}

pub trait ChainStore: Sync + Send {
    fn get_block(&self, block_hash: &H256) -> Option<Block>;
    fn get_header(&self, block_hash: &H256) -> Option<Header>;
    fn get_block_body(&self, block_hash: &H256) -> Option<Vec<Transaction>>;
    fn get_block_proposal_txs_ids(&self, h: &H256) -> Option<Vec<ProposalShortId>>;
    fn get_block_uncles(&self, block_hash: &H256) -> Option<Vec<UncleBlock>>;
    fn get_block_ext(&self, block_hash: &H256) -> Option<BlockExt>;
    fn insert_block(&self, batch: &mut Batch, b: &Block);
    fn insert_block_ext(&self, batch: &mut Batch, block_hash: &H256, ext: &BlockExt);
    fn save_with_batch<F: FnOnce(&mut Batch) -> Result<(), SharedError>>(
        &self,
        f: F,
    ) -> Result<(), SharedError>;

    /// Visits block headers backward to genesis.
    fn headers_iter<'a>(&'a self, head: Header) -> ChainStoreHeaderIterator<'a, Self>
    where
        Self: 'a + Sized,
    {
        ChainStoreHeaderIterator {
            store: self,
            head: Some(head),
        }
    }
}

impl<'a, T: ChainStore> Iterator for ChainStoreHeaderIterator<'a, T> {
    type Item = Header;

    fn next(&mut self) -> Option<Self::Item> {
        let current_header = self.head.take();
        self.head = match current_header {
            Some(ref h) => {
                if h.number() > 0 {
                    self.store.get_header(&h.parent_hash())
                } else {
                    None
                }
            }
            None => None,
        };
        current_header
    }

    fn size_hint(&self) -> (usize, Option<usize>) {
        match self.head {
            Some(ref h) => (1, Some(h.number() as usize + 1)),
            None => (0, Some(0)),
        }
    }
}

impl<T: 'static + KeyValueDB> ChainStore for ChainKVStore<T> {
    // TODO error log
    fn get_block(&self, h: &H256) -> Option<Block> {
        self.get_header(h).map(|header| {
            let commit_transactions = self
                .get_block_body(h)
                .expect("block transactions must be stored");
            let uncles = self
                .get_block_uncles(h)
                .expect("block uncles must be stored");
            let proposal_transactions = self
                .get_block_proposal_txs_ids(h)
                .expect("block proposal_ids must be stored");
            BlockBuilder::default()
                .header(header)
                .uncles(uncles)
                .commit_transactions(commit_transactions)
                .proposal_transactions(proposal_transactions)
                .build()
        })
    }

    fn get_header(&self, h: &H256) -> Option<Header> {
        self.get(COLUMN_BLOCK_HEADER, h.as_bytes())
            .map(|ref raw| HeaderBuilder::new(raw).build())
    }

    fn get_block_uncles(&self, h: &H256) -> Option<Vec<UncleBlock>> {
        // TODO Q use builder
        self.get(COLUMN_BLOCK_UNCLE, h.as_bytes())
            .map(|raw| deserialize(&raw[..]).unwrap())
    }

    fn get_block_proposal_txs_ids(&self, h: &H256) -> Option<Vec<ProposalShortId>> {
        self.get(COLUMN_BLOCK_PROPOSAL_IDS, h.as_bytes())
            .map(|raw| deserialize(&raw[..]).unwrap())
    }

    fn get_block_body(&self, h: &H256) -> Option<Vec<Transaction>> {
        self.get(COLUMN_BLOCK_TRANSACTION_ADDRESSES, h.as_bytes())
            .and_then(|serialized_addresses| {
                let addresses: Vec<Address> = deserialize(&serialized_addresses).unwrap();
                self.get(COLUMN_BLOCK_BODY, h.as_bytes())
                    .map(|serialized_body| {
                        let txs: Vec<TransactionBuilder> = addresses
                            .iter()
                            .filter_map(|address| {
                                serialized_body
                                    .get(address.offset..(address.offset + address.length))
                                    .map(TransactionBuilder::new)
                            })
                            .collect();

                        txs
                    })
            })
            .map(|txs| txs.into_iter().map(|tx| tx.build()).collect())
    }

    fn get_block_ext(&self, block_hash: &H256) -> Option<BlockExt> {
        self.get(COLUMN_EXT, block_hash.as_bytes())
            .map(|raw| deserialize(&raw[..]).unwrap())
    }

    fn save_with_batch<F: FnOnce(&mut Batch) -> Result<(), SharedError>>(
        &self,
        f: F,
    ) -> Result<(), SharedError> {
        let mut batch = Batch::new();
        f(&mut batch)?;
        self.db.write(batch)?;
        Ok(())
    }

    fn insert_block(&self, batch: &mut Batch, b: &Block) {
        let hash = b.header().hash().to_vec();
        let txs_ids = b
            .commit_transactions()
            .iter()
            .map(|tx| tx.hash())
            .collect::<Vec<H256>>();
        batch.insert(
            COLUMN_BLOCK_HEADER,
            hash.clone(),
            serialize(b.header()).expect("serializing header should be ok"),
        );
        let (block_data, block_addresses) = flat_serialize(b.commit_transactions().iter()).unwrap();
        batch.insert(
            COLUMN_BLOCK_TRANSACTION_IDS,
            hash.clone(),
            serialize(&txs_ids).expect("serializing txs hash should be ok"),
        );
        batch.insert(
            COLUMN_BLOCK_UNCLE,
            hash.clone(),
            serialize(b.uncles()).expect("serializing uncles should be ok"),
        );
        batch.insert(COLUMN_BLOCK_BODY, hash.clone(), block_data);
        batch.insert(
            COLUMN_BLOCK_PROPOSAL_IDS,
            hash.clone(),
            serialize(b.proposal_transactions())
                .expect("serializing proposal_transactions should be ok"),
        );
        batch.insert(
            COLUMN_BLOCK_TRANSACTION_ADDRESSES,
            hash,
            serialize(&block_addresses).expect("serializing addresses should be ok"),
        );
    }

    fn insert_block_ext(&self, batch: &mut Batch, block_hash: &H256, ext: &BlockExt) {
        batch.insert(COLUMN_EXT, block_hash.to_vec(), serialize(&ext).unwrap());
    }
}

#[cfg(test)]
mod tests {
    use super::super::COLUMNS;
    use super::*;
    use ckb_chain_spec::consensus::Consensus;
<<<<<<< HEAD
    use ckb_core::Cycle;
    use ckb_db::diskdb::RocksDB;
=======
    use ckb_db::{DBConfig, RocksDB};
>>>>>>> f9ab1b80
    use tempfile;

    fn setup_db(prefix: &str, columns: u32) -> RocksDB {
        let tmp_dir = tempfile::Builder::new().prefix(prefix).tempdir().unwrap();
        let config = DBConfig {
            path: tmp_dir.as_ref().to_path_buf(),
            ..Default::default()
        };

        RocksDB::open(&config, columns)
    }

    #[test]
    fn save_and_get_block() {
        let db = setup_db("save_and_get_block", COLUMNS);
        let store = ChainKVStore::new(db);
        let consensus = Consensus::default();
        let block = consensus.genesis_block();

        let hash = block.header().hash();
        let ret = store.save_with_batch(|batch| {
            store.insert_block(batch, &block);
            Ok(())
        });
        assert!(ret.is_ok());
        assert_eq!(block, &store.get_block(&hash).unwrap());
    }

    #[test]
    fn save_and_get_block_with_transactions() {
        let db = setup_db("save_and_get_block_with_transactions", COLUMNS);
        let store = ChainKVStore::new(db);
        let block = BlockBuilder::default()
            .commit_transaction(TransactionBuilder::default().build())
            .commit_transaction(TransactionBuilder::default().build())
            .commit_transaction(TransactionBuilder::default().build())
            .build();

        let hash = block.header().hash();
        let ret = store.save_with_batch(|batch| {
            store.insert_block(batch, &block);
            Ok(())
        });
        assert!(ret.is_ok());
        assert_eq!(block, store.get_block(&hash).unwrap());
    }

    #[test]
    fn save_and_get_block_ext() {
        let db = setup_db("save_and_get_block_ext", COLUMNS);
        let store = ChainKVStore::new(db);
        let consensus = Consensus::default();
        let block = consensus.genesis_block();
        let txs_len = block.commit_transactions().len();

        let ext = BlockExt {
            received_at: block.header().timestamp(),
            total_difficulty: block.header().difficulty().clone(),
            total_uncles_count: block.uncles().len() as u64,
            valid: Some(true),
            cycles_set: vec![Cycle::default(); txs_len],
        };

        let hash = block.header().hash();
        let ret = store.save_with_batch(|batch| {
            store.insert_block_ext(batch, &hash, &ext);
            Ok(())
        });

        assert!(ret.is_ok());
        assert_eq!(ext, store.get_block_ext(&hash).unwrap());
    }
}<|MERGE_RESOLUTION|>--- conflicted
+++ resolved
@@ -219,12 +219,8 @@
     use super::super::COLUMNS;
     use super::*;
     use ckb_chain_spec::consensus::Consensus;
-<<<<<<< HEAD
     use ckb_core::Cycle;
-    use ckb_db::diskdb::RocksDB;
-=======
     use ckb_db::{DBConfig, RocksDB};
->>>>>>> f9ab1b80
     use tempfile;
 
     fn setup_db(prefix: &str, columns: u32) -> RocksDB {
