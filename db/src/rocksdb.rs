use crate::{
    Col, DBConfig, DbBatch, Direction, Error, IterableKeyValueDB, KeyValueDB, KeyValueIteratorItem,
    Result,
};
use ckb_logger::{info, warn};
use rocksdb::{
    ColumnFamily, Direction as RdbDirection, Error as RdbError, IteratorMode, Options, WriteBatch,
    DB,
};
use std::ops::Range;
use std::sync::Arc;

// If any data format in database was changed, we have to update this constant manually.
//      - If the data can be migrated at startup automatically: update "x.y.z1" to "x.y.z2".
//      - If the data can be migrated manually: update "x.y1.z" to "x.y2.0".
//      - If the data can not be migrated: update "x1.y.z" to "x2.0.0".
pub(crate) const VERSION_KEY: &str = "db-version";
<<<<<<< HEAD
pub(crate) const VERSION_VALUE: &str = "0.1401.0";
=======
pub(crate) const VERSION_VALUE: &str = "0.1500.0";
>>>>>>> 7cb6cff7

pub struct RocksDB {
    inner: Arc<DB>,
}

impl RocksDB {
    pub(crate) fn open_with_check(
        config: &DBConfig,
        columns: u32,
        ver_key: &str,
        ver_val: &str,
    ) -> Result<Self> {
        let mut opts = Options::default();
        opts.create_if_missing(false);
        opts.create_missing_column_families(true);

        let cfnames: Vec<_> = (0..columns).map(|c| c.to_string()).collect();
        let cf_options: Vec<&str> = cfnames.iter().map(|n| n as &str).collect();

        let db = DB::open_cf(&opts, &config.path, &cf_options).or_else(|err| {
            let err_str = err.as_ref();
            if err_str.starts_with("Invalid argument:")
                && err_str.ends_with("does not exist (create_if_missing is false)")
            {
                info!("Initialize a new database");
                opts.create_if_missing(true);
                let db = DB::open_cf(&opts, &config.path, &cf_options).map_err(|err| {
                    Error::DBError(format!("failed to open a new created database: {}", err))
                })?;
                db.put(ver_key, ver_val).map_err(|err| {
                    Error::DBError(format!("failed to initiate the database: {}", err))
                })?;
                Ok(db)
            } else if err.as_ref().starts_with("Corruption:") {
                warn!("Repairing the rocksdb since {} ...", err);
                let mut repair_opts = Options::default();
                repair_opts.create_if_missing(false);
                repair_opts.create_missing_column_families(false);
                DB::repair(repair_opts, &config.path).map_err(|err| {
                    Error::DBError(format!("failed to repair the database: {}", err))
                })?;
                warn!("Opening the repaired rocksdb ...");
                DB::open_cf(&opts, &config.path, &cf_options).map_err(|err| {
                    Error::DBError(format!("failed to open the repaired database: {}", err))
                })
            } else {
                Err(Error::DBError(format!(
                    "failed to open the database: {}",
                    err
                )))
            }
        })?;

        if let Some(db_opt) = config.options.as_ref() {
            let rocksdb_options: Vec<(&str, &str)> = db_opt
                .iter()
                .map(|(k, v)| (k.as_str(), v.as_str()))
                .collect();
            db.set_options(&rocksdb_options)
                .map(|_| Error::DBError("failed to set database option".to_owned()))?;
        }

        let version_bytes = db
            .get(ver_key)
            .map_err(|err| {
                Error::DBError(format!("failed to check the version of database: {}", err))
            })?
            .ok_or_else(|| Error::DBError("version info about database is lost".to_owned()))?;
        let version_str = unsafe { ::std::str::from_utf8_unchecked(&version_bytes) };
        let version = semver::Version::parse(version_str)
            .map_err(|err| Error::DBError(format!("database version is malformed: {}", err)))?;
        let required_version = semver::Version::parse(ver_val).map_err(|err| {
            Error::DBError(format!("required database version is malformed: {}", err))
        })?;
        if required_version.major != version.major
            || required_version.minor != version.minor
            || required_version.patch < version.patch
        {
            Err(Error::DBError(format!(
                "the database version is not matched, require {} but it's {}",
                required_version, version
            )))?;
        } else if required_version.patch > version.patch {
            warn!(
                "Migrating the data from {} to {} ...",
                required_version, version
            );
            // Do data migration here.
            db.put(ver_key, ver_val).map_err(|err| {
                Error::DBError(format!("Failed to update database version: {}", err))
            })?;
        }

        Ok(RocksDB {
            inner: Arc::new(db),
        })
    }

    // TODO Change `panic(...)` to `Result<...>`
    pub fn open(config: &DBConfig, columns: u32) -> Self {
        Self::open_with_check(config, columns, VERSION_KEY, VERSION_VALUE)
            .unwrap_or_else(|err| panic!("{}", err))
    }
}

fn cf_handle(db: &DB, col: Col) -> Result<ColumnFamily> {
    db.cf_handle(&col.to_string())
        .ok_or_else(|| Error::DBError(format!("column {} not found", col)))
}

impl KeyValueDB for RocksDB {
    type Batch = RocksdbBatch;

    fn read(&self, col: Col, key: &[u8]) -> Result<Option<Vec<u8>>> {
        let cf = cf_handle(&self.inner, col)?;
        self.inner
            .get_cf(cf, &key)
            .map(|v| v.map(|vi| vi.to_vec()))
            .map_err(Into::into)
    }

    fn partial_read(&self, col: Col, key: &[u8], range: &Range<usize>) -> Result<Option<Vec<u8>>> {
        let cf = cf_handle(&self.inner, col)?;
        self.inner
            .get_pinned_cf(cf, &key)
            .map(|v| v.and_then(|vi| vi.get(range.start..range.end).map(|slice| slice.to_vec())))
            .map_err(Into::into)
    }

    fn process_read<F, Ret>(&self, col: Col, key: &[u8], process: F) -> Result<Option<Ret>>
    where
        F: FnOnce(&[u8]) -> Result<Option<Ret>>,
    {
        let cf = cf_handle(&self.inner, col)?;
        if let Some(slice) = self.inner.get_pinned_cf(cf, &key)? {
            process(&slice)
        } else {
            Ok(None)
        }
    }

    fn traverse<F>(&self, col: Col, mut callback: F) -> Result<()>
    where
        F: FnMut(&[u8], &[u8]) -> Result<()>,
    {
        let cf = cf_handle(&self.inner, col)?;
        let iter = self.inner.full_iterator_cf(cf, IteratorMode::Start)?;
        for (key, val) in iter {
            callback(&key, &val)?;
        }
        Ok(())
    }

    fn batch(&self) -> Result<Self::Batch> {
        Ok(Self::Batch {
            db: Arc::clone(&self.inner),
            wb: WriteBatch::default(),
        })
    }
}

impl IterableKeyValueDB for RocksDB {
    fn iter<'a>(
        &'a self,
        col: Col,
        from_key: &'a [u8],
        direction: Direction,
    ) -> Result<Box<Iterator<Item = KeyValueIteratorItem> + 'a>> {
        let cf = cf_handle(&self.inner, col)?;
        let iter_direction = match direction {
            Direction::Forward => RdbDirection::Forward,
            Direction::Reverse => RdbDirection::Reverse,
        };
        let mode = IteratorMode::From(from_key, iter_direction);
        self.inner
            .iterator_cf(cf, mode)
            .map(|iter| Box::new(iter) as Box<_>)
            .map_err(Into::into)
    }
}

pub struct RocksdbBatch {
    db: Arc<DB>,
    wb: WriteBatch,
}

impl DbBatch for RocksdbBatch {
    fn insert(&mut self, col: Col, key: &[u8], value: &[u8]) -> Result<()> {
        let cf = cf_handle(&self.db, col)?;
        self.wb.put_cf(cf, key, value)?;
        Ok(())
    }

    fn delete(&mut self, col: Col, key: &[u8]) -> Result<()> {
        let cf = cf_handle(&self.db, col)?;
        self.wb.delete_cf(cf, &key)?;
        Ok(())
    }

    fn commit(self) -> Result<()> {
        self.db.write(self.wb)?;
        Ok(())
    }
}

impl From<RdbError> for Error {
    fn from(err: RdbError) -> Error {
        Error::DBError(err.into())
    }
}

#[cfg(test)]
mod tests {
    use super::*;
    use std::collections::HashMap;
    use tempfile;

    fn setup_db(prefix: &str, columns: u32) -> RocksDB {
        setup_db_with_check(prefix, columns, VERSION_KEY, VERSION_VALUE).unwrap()
    }

    fn setup_db_with_check(
        prefix: &str,
        columns: u32,
        ver_key: &str,
        ver_val: &str,
    ) -> Result<RocksDB> {
        let tmp_dir = tempfile::Builder::new().prefix(prefix).tempdir().unwrap();
        let config = DBConfig {
            path: tmp_dir.as_ref().to_path_buf(),
            ..Default::default()
        };

        RocksDB::open_with_check(&config, columns, ver_key, ver_val)
    }

    #[test]
    fn test_set_rocksdb_options() {
        let tmp_dir = tempfile::Builder::new()
            .prefix("test_set_rocksdb_options")
            .tempdir()
            .unwrap();
        let config = DBConfig {
            path: tmp_dir.as_ref().to_path_buf(),
            options: Some({
                let mut opts = HashMap::new();
                opts.insert("disable_auto_compactions".to_owned(), "true".to_owned());
                opts
            }),
        };
        RocksDB::open(&config, 2); // no panic
    }

    #[test]
    #[should_panic]
    fn test_panic_on_invalid_rocksdb_options() {
        let tmp_dir = tempfile::Builder::new()
            .prefix("test_panic_on_invalid_rocksdb_options")
            .tempdir()
            .unwrap();
        let config = DBConfig {
            path: tmp_dir.as_ref().to_path_buf(),
            options: Some({
                let mut opts = HashMap::new();
                opts.insert("letsrock".to_owned(), "true".to_owned());
                opts
            }),
        };
        RocksDB::open(&config, 2); // panic
    }

    #[test]
    fn write_and_read() {
        let db = setup_db("write_and_read", 2);

        let mut batch = db.batch().unwrap();
        batch.insert(0, &[0, 0], &[0, 0, 0]).unwrap();
        batch.insert(1, &[1, 1], &[1, 1, 1]).unwrap();
        batch.insert(1, &[2], &[1, 1, 1]).unwrap();
        batch.delete(1, &[2]).unwrap();
        batch.commit().unwrap();

        assert_eq!(Some(vec![0, 0, 0]), db.read(0, &[0, 0]).unwrap());
        assert_eq!(None, db.read(0, &[1, 1]).unwrap());

        assert_eq!(None, db.read(1, &[0, 0]).unwrap());
        assert_eq!(Some(vec![1, 1, 1]), db.read(1, &[1, 1]).unwrap());

        assert_eq!(None, db.read(1, &[2]).unwrap());

        let mut r = HashMap::new();
        let callback = |k: &[u8], v: &[u8]| -> Result<()> {
            r.insert(k.to_vec(), v.to_vec());
            Ok(())
        };
        db.traverse(1, callback).unwrap();
        assert_eq!(r.len(), 1);
        assert_eq!(r.get(&vec![1, 1]), Some(&vec![1, 1, 1]));
    }

    #[test]
    fn write_and_partial_read() {
        let db = setup_db("write_and_partial_read", 2);

        let mut batch = db.batch().unwrap();
        batch.insert(0, &[0, 0], &[5, 4, 3, 2]).unwrap();
        batch.insert(1, &[1, 1], &[1, 2, 3, 4, 5]).unwrap();
        batch.commit().unwrap();

        assert_eq!(
            Some(vec![2, 3, 4]),
            db.partial_read(1, &[1, 1], &(1..4)).unwrap()
        );
        assert_eq!(None, db.partial_read(1, &[0, 0], &(1..4)).unwrap());
        // return None when invalid range is passed
        assert_eq!(None, db.partial_read(1, &[1, 1], &(2..8)).unwrap());
        // range must be increasing
        assert_eq!(None, db.partial_read(1, &[1, 1], &(3..0)).unwrap());

        assert_eq!(
            Some(vec![4, 3, 2]),
            db.partial_read(0, &[0, 0], &(1..4)).unwrap()
        );
    }

    #[test]
    fn test_version_is_not_matched() {
        let tmp_dir = tempfile::Builder::new()
            .prefix("test_version_is_not_matched")
            .tempdir()
            .unwrap();
        let config = DBConfig {
            path: tmp_dir.as_ref().to_path_buf(),
            ..Default::default()
        };
        let _ = RocksDB::open_with_check(&config, 1, VERSION_KEY, "0.1.0");
        let r = RocksDB::open_with_check(&config, 1, VERSION_KEY, "0.2.0");
        assert_eq!(
            r.err(),
            Some(Error::DBError(
                "the database version is not matched, require 0.2.0 but it's 0.1.0".to_owned()
            ))
        );
    }

    #[test]
    fn test_version_is_matched() {
        let tmp_dir = tempfile::Builder::new()
            .prefix("test_version_is_matched")
            .tempdir()
            .unwrap();
        let config = DBConfig {
            path: tmp_dir.as_ref().to_path_buf(),
            ..Default::default()
        };
        let _ = RocksDB::open_with_check(&config, 1, VERSION_KEY, VERSION_VALUE).unwrap();
        let _ = RocksDB::open_with_check(&config, 1, VERSION_KEY, VERSION_VALUE).unwrap();
    }

    #[test]
    fn iter() {
        let db = setup_db("iter", 1);

        let mut batch = db.batch().unwrap();
        batch.insert(0, &[0, 0, 1], &[0, 0, 1]).unwrap();
        batch.insert(0, &[0, 1, 1], &[0, 1, 1]).unwrap();
        batch.insert(0, &[0, 1, 2], &[0, 1, 2]).unwrap();
        batch.insert(0, &[0, 1, 3], &[0, 1, 3]).unwrap();
        batch.insert(0, &[0, 2, 1], &[0, 2, 1]).unwrap();
        batch.commit().unwrap();

        let mut iter = db.iter(0, &[0, 1], Direction::Forward).unwrap();
        assert_eq!(
            (
                vec![0, 1, 1].into_boxed_slice(),
                vec![0, 1, 1].into_boxed_slice()
            ),
            iter.next().unwrap()
        );
        assert_eq!(
            (
                vec![0, 1, 2].into_boxed_slice(),
                vec![0, 1, 2].into_boxed_slice()
            ),
            iter.next().unwrap()
        );

        let mut iter = db.iter(0, &[0, 2], Direction::Reverse).unwrap();
        assert_eq!(
            (
                vec![0, 1, 3].into_boxed_slice(),
                vec![0, 1, 3].into_boxed_slice()
            ),
            iter.next().unwrap()
        );
        assert_eq!(
            (
                vec![0, 1, 2].into_boxed_slice(),
                vec![0, 1, 2].into_boxed_slice()
            ),
            iter.next().unwrap()
        );
    }
}<|MERGE_RESOLUTION|>--- conflicted
+++ resolved
@@ -15,11 +15,7 @@
 //      - If the data can be migrated manually: update "x.y1.z" to "x.y2.0".
 //      - If the data can not be migrated: update "x1.y.z" to "x2.0.0".
 pub(crate) const VERSION_KEY: &str = "db-version";
-<<<<<<< HEAD
-pub(crate) const VERSION_VALUE: &str = "0.1401.0";
-=======
-pub(crate) const VERSION_VALUE: &str = "0.1500.0";
->>>>>>> 7cb6cff7
+pub(crate) const VERSION_VALUE: &str = "0.1501.0";
 
 pub struct RocksDB {
     inner: Arc<DB>,
