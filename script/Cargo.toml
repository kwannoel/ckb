--- conflicted
+++ resolved
@@ -19,17 +19,10 @@
 [dependencies]
 ckb-traits = { path = "../traits", version = "= 0.100.0-rc3" }
 byteorder = "1.3.1"
-<<<<<<< HEAD
 ckb-types = {path = "../util/types", version = "= 0.100.0-rc3"}
 ckb-hash = {path = "../util/hash", version = "= 0.100.0-rc3"}
-ckb-vm-definitions = "0.20.0-rc3"
-ckb-vm = { version = "0.20.0-rc3", default-features = false }
-=======
-ckb-types = {path = "../util/types", version = "= 0.100.0-pre"}
-ckb-hash = {path = "../util/hash", version = "= 0.100.0-pre"}
 ckb-vm-definitions = "0.20.0-rc4"
 ckb-vm = { version = "0.20.0-rc4", default-features = false }
->>>>>>> 603a811e
 faster-hex = "0.6"
 ckb-logger = { path = "../util/logger", version = "= 0.100.0-rc3", optional = true }
 serde = { version = "1.0", features = ["derive"] }
