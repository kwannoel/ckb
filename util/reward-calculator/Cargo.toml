--- conflicted
+++ resolved
@@ -1,10 +1,6 @@
 [package]
 name = "ckb-reward-calculator"
-<<<<<<< HEAD
-version = "0.40.0"
-=======
 version = "0.41.0"
->>>>>>> d3a609a8
 license = "MIT"
 authors = ["Nervos Core Dev <dev@nervos.org>"]
 edition = "2018"
@@ -13,19 +9,6 @@
 repository = "https://github.com/nervosnetwork/ckb"
 
 [dependencies]
-<<<<<<< HEAD
-ckb-types = { path = "../types", version = "= 0.40.0" }
-ckb-store = { path = "../../store", version = "= 0.40.0" }
-ckb-dao = { path = "../dao", version = "= 0.40.0" }
-ckb-logger = { path = "../logger", version = "= 0.40.0" }
-ckb-chain-spec = {path = "../../spec", version = "= 0.40.0"}
-ckb-error = { path = "../../error", version = "= 0.40.0" }
-
-[dev-dependencies]
-ckb-db = { path = "../../db", version = "= 0.40.0" }
-ckb-occupied-capacity = { path = "../occupied-capacity", version = "= 0.40.0" }
-ckb-db-schema = { path = "../../db-schema", version = "= 0.40.0" }
-=======
 ckb-types = { path = "../types", version = "= 0.41.0" }
 ckb-store = { path = "../../store", version = "= 0.41.0" }
 ckb-dao = { path = "../dao", version = "= 0.41.0" }
@@ -36,5 +19,4 @@
 [dev-dependencies]
 ckb-db = { path = "../../db", version = "= 0.41.0" }
 ckb-occupied-capacity = { path = "../occupied-capacity", version = "= 0.41.0" }
-ckb-db-schema = { path = "../../db-schema", version = "= 0.41.0" }
->>>>>>> d3a609a8
+ckb-db-schema = { path = "../../db-schema", version = "= 0.41.0" }