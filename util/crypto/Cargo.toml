--- conflicted
+++ resolved
@@ -11,13 +11,8 @@
 [dependencies]
 ckb-fixed-hash = { path = "../fixed-hash", version = "= 0.39.0-pre" }
 lazy_static = "1.3"
-<<<<<<< HEAD
-secp256k1 = { version = "0.17", features = ["recovery"], optional = true }
+secp256k1 = { version = "0.19", features = ["recovery"], optional = true }
 thiserror = "1.0.22"
-=======
-secp256k1 = { version = "0.19", features = ["recovery"], optional = true }
-failure = "0.1.5"
->>>>>>> 6752ba1b
 rand = "0.6"
 faster-hex = "0.4"
 
